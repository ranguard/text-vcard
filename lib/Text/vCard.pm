--- conflicted
+++ resolved
@@ -10,11 +10,7 @@
 # See this module for your basic parser functions
 use base qw(Text::vFile::asData);
 use vars qw ($VERSION %lookup %node_aliases @simple);
-<<<<<<< HEAD
-$VERSION = '2.06';
-=======
 $VERSION = '2.07';
->>>>>>> 8628e7d8
 
 # If the node's data does not break down use this
 my @default_field = qw(value);
@@ -248,15 +244,9 @@
     my ( $self, $node_type, $types ) = @_;
     carp "You did not supply an element type" unless defined $node_type;
 
-<<<<<<< HEAD
-    my %hash = ( 'node_type', $node_type );
-    $hash{'type'} = $type if defined $type;
-    my $node = $self->get( \%hash );
-=======
     my %hash = ('node_type', $node_type);
     $hash{'types'} = $types if defined $types;
     my $node = $self->get(\%hash);
->>>>>>> 8628e7d8
     return undef unless $node && @{$node} > 0 && exists $node->[0]->{'value'};
 
     $node->[0]->{'value'};
