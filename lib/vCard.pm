--- conflicted
+++ resolved
@@ -172,11 +172,7 @@
 
     $self->_build_simple_nodes( $vcard, $self->_data );
     $self->_build_name_node( $vcard, $self->_data );
-<<<<<<< HEAD
     $self->_build_org_node( $vcard, $organizations ) if $organizations;
-=======
-    $self->_build_org_node( $vcard, $self->_data->{organization}  ) if $self->_data->{organization};
->>>>>>> 50837ba4
     $self->_build_phone_nodes( $vcard, $phones ) if $phones;
     $self->_build_address_nodes( $vcard, $addresses ) if $addresses;
      $self->_build_email_address_nodes( $vcard, $email_addresses )
@@ -186,13 +182,8 @@
 }
 
 sub _simple_node_types {
-<<<<<<< HEAD
     qw( version full_name title photo birthday timezone );
     # version MUST be at first line of the vCards.
-=======
-    qw/full_name title photo birthday timezone version role logo categories note prodid rev sound uid url key source /;
-    #geo, too?
->>>>>>> 50837ba4
 }
 
 sub _build_simple_nodes {
@@ -216,7 +207,7 @@
 }
 
 sub _build_org_node {
-<<<<<<< HEAD
+
     my ( $self, $vcard, $organizations ) = @_;
 
     foreach my $org (@$organizations) {
@@ -237,13 +228,6 @@
         $value = join ';', grep{ s/([\,\;\\])/\\$1/sg } @$value;
         $self->_build_complex_node( $vcard, 'ORG', { params => $params, value => $value } );
     }
-
-=======
-    my ( $self, $vcard, $data ) = @_;
-    
-    my $value = join ';', @{ $data || [] };
-    $self->_build_complex_node( $vcard, 'ORG', { value => $value } );
->>>>>>> 50837ba4
 }
 
 sub _build_name_node {
@@ -442,7 +426,6 @@
 
 =head2 organizations()
 
-<<<<<<< HEAD
  Accepts/returns an arrayref that looks like:
  [
     { type => ['work'], value => [ 'ABC, Inc.','North American Division','Marketing' ] },
@@ -466,32 +449,6 @@
 sub addresses           { shift->_setget( 'addresses',          @_ ) }
 sub email_addresses     { shift->_setget( 'email_addresses',    @_ ) }
 sub organizations       { shift->_setget( 'organizations',      @_ ) }
-=======
-Accepts/returns an arrayref that looks like:
-
-    [
-        { type => ['work'], value => [ 'ABC, Inc.','North American Division','Marketing' ] },
-        { type => ['work'], value => ['Bubba Gump Shrimp Co.'], preferred => 1 },
-    ]
-
-=cut
-
-sub version            { shift->_setget( 'version',            @_ ) }
-sub full_name          { shift->_setget( 'full_name',          @_ ) }
-sub family_names       { shift->_setget( 'family_names',       @_ ) }
-sub given_names        { shift->_setget( 'given_names',        @_ ) }
-sub other_names        { shift->_setget( 'other_names',        @_ ) }
-sub honorific_prefixes { shift->_setget( 'honorific_prefixes', @_ ) }
-sub honorific_suffixes { shift->_setget( 'honorific_suffixes', @_ ) }
-sub title              { shift->_setget( 'title',              @_ ) }
-sub photo              { shift->_setget( 'photo',              @_ ) }
-sub birthday           { shift->_setget( 'birthday',           @_ ) }
-sub timezone           { shift->_setget( 'timezone',           @_ ) }
-sub phones             { shift->_setget( 'phones',             @_ ) }
-sub addresses          { shift->_setget( 'addresses',          @_ ) }
-sub email_addresses    { shift->_setget( 'email_addresses',    @_ ) }
-sub organization       { shift->_setget( 'organization',       @_ ) }
->>>>>>> 50837ba4
 
 sub _setget {
     my ( $self, $attr, $value ) = @_;
